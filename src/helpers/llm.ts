--- conflicted
+++ resolved
@@ -10,12 +10,9 @@
 import { formatMessage } from './test';
 import { removeBackticks } from './remove-backticks';
 import ollama from 'ollama';
-<<<<<<< HEAD
-import { readFile, writeFile } from 'fs/promises';
-=======
 import dedent from 'dedent';
 import { removeInitialSlash } from './remove-initial-slash';
->>>>>>> 25ba826e
+import { readFile, writeFile } from 'fs/promises';
 
 const defaultModel = 'gpt-4o';
 export const USE_ASSISTANT = true;
